from pathlib import Path

import torch
import torch.nn as nn
import torch.optim as optim
import torch.nn.functional as F
import torchvision.transforms as transforms
import torchvision.datasets as datasets
import wandb
from torch.utils.data import DataLoader

import torch.nn.init as init
import os


class PatchEmbed(nn.Module):
    def __init__(self, img_size, patch_size, stride, in_chans=3, embed_dim=128):
        super().__init__()
        self.img_size = img_size
        self.patch_size = patch_size
        output_dim = (img_size - patch_size) // stride + 1
        self.n_patches = output_dim ** 2
        self.proj = nn.Conv2d(
            in_chans, embed_dim, kernel_size=patch_size, stride=stride
        )

    def forward(self, x):
        x = self.proj(x)
        x = x.flatten(2).transpose(1, 2)
        return x


class Attention(nn.Module):
    def __init__(self, dim, n_heads=8, qkv_bias=True, attn_p=0.1, proj_p=0.1):
        super().__init__()
        self.n_heads = n_heads
        self.dim = dim
        self.head_dim = dim // n_heads
        self.scale = self.head_dim ** -0.5
        self.qkv = nn.Linear(dim, dim * 3, bias=qkv_bias)
        self.attn_drop = nn.Dropout(attn_p)
        self.proj = nn.Linear(dim, dim)
        self.proj_drop = nn.Dropout(proj_p)

    def forward(self, x):
        n_samples, n_tokens, dim = x.shape
        if dim != self.dim:
            raise ValueError
        if self.dim != self.head_dim * self.n_heads:  # make sure dim is divisible by n_heads
            raise ValueError(f"Input & Output dim should be divisible by number of heads")
        qkv = self.qkv(x).reshape(n_samples, n_tokens, 3, self.n_heads, self.head_dim)
        q, k, v = qkv.permute(2, 0, 3, 1, 4)
        dp = (q @ k.transpose(-2, -1)) * self.scale
        attn = self.attn_drop(dp.softmax(dim=-1))
        weighted_avg = attn @ v
        weighted_avg = weighted_avg.transpose(1, 2).flatten(2)
        return self.proj_drop(self.proj(weighted_avg))


class MLP(nn.Module):
    def __init__(self, in_features, hidden_features, out_features, p=0.):
        super().__init__()
        self.fc1 = nn.Linear(in_features, hidden_features)
        self.act1 = nn.GELU()
        self.fc2 = nn.Linear(hidden_features, out_features)
        self.act2 = nn.GELU()
        self.drop = nn.Dropout(p)

    # TODO: cleanup
    def forward(self, x):
        x = self.act1(self.fc1(x))
        x = self.act2(self.fc2(x))
        # x = self.drop(self.act(self.fc1(x)))
        # return self.drop(self.fc2(x))
        return x


class Block(nn.Module):
    def __init__(self, dim, n_heads, mlp_ratio=4.0, qkv_bias=True, p=0.1, attn_p=0.1):
        super().__init__()
        self.norm1 = nn.LayerNorm(dim, eps=1e-5)  # use default eps
        self.attn = Attention(dim, n_heads=n_heads, qkv_bias=qkv_bias, attn_p=attn_p, proj_p=p)
        self.norm2 = nn.LayerNorm(dim, eps=1e-5)  # use default eps
        hidden_features = int(dim * mlp_ratio)
        self.mlp = MLP(in_features=dim, hidden_features=hidden_features, out_features=dim)

    def forward(self, x):
        x = x + self.attn(self.norm1(x))
        return x + self.mlp(self.norm2(x))


class VisionTransformer(nn.Module):
<<<<<<< HEAD
    def __init__(self, img_size=32, patch_size=4, stride=4, in_chans=3, n_classes=10, embed_dim=256, depth=8, n_heads=6,
                 mlp_ratio=4., qkv_bias=True, p=0., attn_p=0.):
        super().__init__()
        self.patch_embed = PatchEmbed(img_size=img_size, patch_size=patch_size, stride=stride, in_chans=in_chans)
        flattened_patch_dim = (in_chans * img_size ** 2) // self.patch_embed.n_patches
        self.project_flat_patch = nn.Linear(flattened_patch_dim, embed_dim)
        self.cls_token = nn.Parameter(torch.randn(1, 1, embed_dim))
        self.pos_embed = nn.Parameter(torch.randn(1, 1 + self.patch_embed.n_patches, embed_dim))
        """czy jest tu potrzebny dropout? i w forward tez"""
        # self.pos_drop = nn.Dropout(p=p)
        enc_list = [Block(dim=embed_dim, n_heads=n_heads, mlp_ratio=mlp_ratio, qkv_bias=qkv_bias, p=p, attn_p=attn_p)
                    for _ in range(depth)]
        self.enc_blocks = nn.Sequential(*enc_list)
        self.norm = nn.LayerNorm(embed_dim, eps=1e-5)  # use default eps
=======
    def __init__(self, img_size=32, patch_size=4, stride=4, in_chans=3, n_classes=10, embed_dim=256, depth=8, n_heads=6, mlp_ratio=4., qkv_bias=True, p=0., attn_p=0.):
        super().__init__()
        self.patch_embed = PatchEmbed(img_size=img_size, patch_size=patch_size, stride=stride, in_chans=in_chans, embed_dim=embed_dim)
        self.cls_token = nn.Parameter(torch.zeros(1, 1, embed_dim))
        self.pos_embed = nn.Parameter(torch.zeros(1, 1 + self.patch_embed.n_patches, embed_dim))
        self.pos_drop = nn.Dropout(p=p)
        self.blocks = nn.ModuleList([Block(dim=embed_dim, n_heads=n_heads, mlp_ratio=mlp_ratio, qkv_bias=qkv_bias, p=p, attn_p=attn_p) for _ in range(depth)])
        self.norm = nn.LayerNorm(embed_dim, eps=1e-6)
>>>>>>> 16797e9c
        self.head = nn.Linear(embed_dim, n_classes)

    def forward(self, x):
        n_samples = x.shape[0]
        x = self.patch_embed(x)
        x = self.project_flat_patch(x)
        cls_token = self.cls_token.expand(n_samples, -1, -1)
        x = torch.cat((cls_token, x), dim=1)
        x = x + self.pos_embed
        # x = self.pos_drop(x)
        x = self.enc_blocks(x)
        return self.head(self.norm(x[:, 0]))


def train(model, dataloader, optimizer, criterion, scaler=None):
    model.train()
    running_loss = 0.0
    correct_predictions, total_samples = 0, 0
    for batch_idx, (images, labels) in enumerate(dataloader):
        # Move data to device
        images, labels = images.to(device, dtype=torch.float32), labels.to(device)

        optimizer.zero_grad()
        with torch.autocast(device_type="mps", dtype=torch.float32):
            outputs = model(images)
            loss = criterion(outputs, labels)

        # Scale loss if scaler is provided
        if scaler is not None:
            scaler.scale(loss).backward()
            scaler.step(optimizer)
            scaler.update()
        else:
            # Regular backward pass
            loss.backward()
            optimizer.step()

        # Update running loss
        running_loss += loss.item() * images.size(0)

        _, predicted = torch.max(outputs, 1)
        correct_predictions += (predicted == labels).sum().item()
        total_samples += labels.size(0)
<<<<<<< HEAD

        # Print progress every 10 batches
        if (batch_idx + 1) % 10 == 0:
            print(
                f"Batch [{batch_idx + 1}/{len(dataloader)}], Loss: {loss.item():.4f}, Accuracy: {100 * correct_predictions / total_samples:.2f}")

=======
        
        # Print progress every 10 batches
        if (batch_idx + 1) % 10 == 0:
            print(f"Batch [{batch_idx+1}/{len(dataloader)}], Loss: {loss.item():.4f}, Accuracy: {100 * correct_predictions / total_samples:.2f}")
    
>>>>>>> 16797e9c
    epoch_loss = running_loss / len(dataloader.dataset)
    epoch_accuracy = 100 * correct_predictions / total_samples
    print(f"Epoch Loss: {epoch_loss:.4f}, Epoch Accuracy: {epoch_accuracy:.4f}")
    return epoch_loss, epoch_accuracy


# Evaluation function
def evaluate(model, dataloader):
    model.eval()
    running_loss = 0.0
    correct_predictions, total_samples = 0, 0
    with torch.no_grad():
        for batch_idx, (images, labels) in enumerate(dataloader):
            # Move data to device
            images, labels = images.to(device, dtype=torch.float32), labels.to(device)

            outputs = model(images)
            loss = criterion(outputs, labels)
            running_loss += loss.item() * images.size(0)

            _, predicted = torch.max(outputs, 1)
            correct_predictions += (predicted == labels).sum().item()
            total_samples += labels.size(0)

            # Print progress every 10 batches
            if (batch_idx + 1) % 10 == 0:
<<<<<<< HEAD
                print(
                    f"Evaluation Batch [{batch_idx + 1}/{len(dataloader)}], Loss: {loss.item():.4f}, Accuracy: {100 * correct_predictions / total_samples:.2f}")

    eval_loss = running_loss / len(dataloader.dataset)
    accuracy = 100 * correct_predictions / total_samples
    print(f"Test Loss: {eval_loss:.4f}, Test Accuracy: {accuracy:.2f}%")
    return eval_loss, accuracy


def xavier_init(model):
    for name, module in model.named_modules():
        if isinstance(module, nn.Linear) or isinstance(module, nn.Conv2d):
            init.xavier_uniform_(module.weight)
            if module.bias is not None:
                init.constant_(module.bias, 0)

=======
                print(f"Evaluation Batch [{batch_idx+1}/{len(dataloader)}], Loss: {loss.item():.4f}, Accuracy: {100 * correct_predictions / total_samples:.2f}")
>>>>>>> 16797e9c

    eval_loss = running_loss / len(dataloader.dataset)
    accuracy = 100 * correct_predictions / total_samples
    print(f"Test Loss: {eval_loss:.4f}, Test Accuracy: {accuracy:.2f}%")
    return eval_loss, accuracy

<<<<<<< HEAD
    device = torch.device(
        "cuda" if torch.cuda.is_available() else "mps" if torch.backends.mps.is_available() else "cpu")
=======
if __name__ == "__main__":
    device = torch.device("cuda" if torch.cuda.is_available() else "mps" if torch.mps.is_available() else "cpu")
>>>>>>> 16797e9c
    print(f"Using device: {device}")

    config = {
        "device": device,
        "dataset": "CIFAR10",
        "transforms": {
            "resize": (32, 32),
            "to tensor": None,
            "normalize": {
<<<<<<< HEAD
                "mean": (0.4914, 0.4822, 0.4465),
                "std": (0.2023, 0.1994, 0.2010)
            }
        },
        "batch_size": 64,
        "num_workers": 10,
        "img_size": 32,
        "patch_size": 4,
        "stride": 4,
        "n_classes": 10,
        "embed_dim": 512,
        "depth": 6,
        "n_heads": 8,
        "lr": 1e-4,
        "betas": (0.9, 0.999),
        "eps": 1e-8,
        "weight_decay": 0,
        "dropout_p": 0.1,
        "attn_p": 0.1,
        "loss_func": nn.CrossEntropyLoss(),
        "num_epochs": 70,
        "checkpoint_every_num_epochs": 10,
    }

    wandb.init(entity="mikolajgrycz-mikorg", project="fsk", config=config,
               name=f"ViT Training from scratch weight decay={config['weight_decay']}, without dropout in vit, change transform, no timm, with scaler and scheduler")

    transform_train = transforms.Compose([
        transforms.RandomCrop(config["img_size"], padding=4),
        transforms.Resize(config["transforms"]["resize"]),
        transforms.RandomHorizontalFlip(),
        transforms.ToTensor(),
        transforms.Normalize(config["transforms"]["normalize"]["mean"], config["transforms"]["normalize"]["std"]),
    ])

    transform_test = transforms.Compose([
        transforms.Resize(config["transforms"]["resize"]),
        transforms.ToTensor(),
        transforms.Normalize(config["transforms"]["normalize"]["mean"], config["transforms"]["normalize"]["std"]),
=======
                "mean": (0.5, 0.5, 0.5),
                "std": (0.5, 0.5, 0.5)
            }
        },
        "batch_size": 64,
        "num_workers": 8,
        "img_size": 32,
        "patch_size": 4,
        "stride": 3,
        "n_classes": 10,
        "embed_dim": 128,
        "depth": 8,
        "n_heads": 8,
        "lr": 1e-3,
        "betas": (0.9, 0.999),
        "eps": 1e-8,
        "weight_decay": 0,
        "loss_func": nn.CrossEntropyLoss(),
        "num_epochs": 30,
        "checkpoint_every_num_epochs": 10,
    }

    wandb.init(entity="skalka-fil", project="fsk", config=config, name=f"ViT Training from scratch patch={config['patch_size']}, stride={config['stride']}")

    transform = transforms.Compose([
        transforms.Resize(config["transforms"]["resize"]),
        transforms.ToTensor(),
        transforms.Normalize(config["transforms"]["normalize"]["mean"], config["transforms"]["normalize"]["std"])
>>>>>>> 16797e9c
    ])
    train_dataset = datasets.CIFAR10(root='./data', train=True, transform=transform_train, download=True)
    test_dataset = datasets.CIFAR10(root='./data', train=False, transform=transform_test, download=True)

    train_loader = DataLoader(train_dataset, batch_size=config["batch_size"], shuffle=True,
                              num_workers=config["num_workers"])
    test_loader = DataLoader(test_dataset, batch_size=config["batch_size"], shuffle=False,
                             num_workers=config["num_workers"])
    model = VisionTransformer(img_size=config["img_size"], patch_size=config["patch_size"], stride=config["stride"],
                              n_classes=config["n_classes"], embed_dim=config["embed_dim"], depth=config["depth"],
                              n_heads=config["n_heads"], p=config["dropout_p"], attn_p=config["attn_p"]).to(device)
    xavier_init(model)
    optimizer = optim.Adam(model.parameters(), lr=config["lr"], betas=config["betas"], eps=config["eps"],
                           weight_decay=config["weight_decay"])
    criterion = config["loss_func"]

    num_epochs = config["num_epochs"]
    scheduler = torch.optim.lr_scheduler.CosineAnnealingLR(optimizer, num_epochs)

<<<<<<< HEAD
    scaler = torch.amp.GradScaler(device=config["device"])

=======
    train_loader = DataLoader(train_dataset, batch_size=config["batch_size"], shuffle=True, num_workers=config["num_workers"])
    test_loader = DataLoader(test_dataset, batch_size=config["batch_size"], shuffle=False, num_workers=config["num_workers"])
    model = VisionTransformer(img_size=config["img_size"], patch_size=config["patch_size"], stride=config["stride"], n_classes=config["n_classes"], embed_dim=config["embed_dim"], depth=config["depth"], n_heads=config["n_heads"]).to(device)

    optimizer = optim.Adam(model.parameters(), lr=config["lr"], betas=config["betas"], eps=config["eps"], weight_decay=config["weight_decay"])
    criterion = config["loss_func"]

    num_epochs = config["num_epochs"]
>>>>>>> 16797e9c
    checkpoint_every_num_epochs = config["checkpoint_every_num_epochs"]
    checkpoint_dir = Path('checkpoints')
    checkpoint_dir.mkdir(exist_ok=True)

    for epoch in range(1, num_epochs + 1):
<<<<<<< HEAD
        train_loss, train_accuracy = train(model, train_loader, optimizer, criterion, scaler=scaler)
        test_loss, test_accuracy = evaluate(model, test_loader)
        scheduler.step(epoch - 1)
        print(
            f"Epoch [{epoch}/{num_epochs}], Train Loss: {train_loss:.4f}, Train Accuracy: {train_accuracy:.2f}%, Test Loss: {test_loss:.4f} Test Accuracy: {test_accuracy:.2f}%")
        wandb.log({"epoch": epoch, "train_loss": train_loss, "train_accuracy": train_accuracy, "test_loss": test_loss,
                   "test_accuracy": test_accuracy, "lr": optimizer.param_groups[0]["lr"]})
        if epoch % checkpoint_every_num_epochs == 0:
            torch.save(model.state_dict(), checkpoint_dir / f'vit-regular-{epoch}-epoch.pth')

    model.load_state_dict(torch.load(checkpoint_dir / f'vit-regular-{num_epochs}-epoch.pth'))
=======
        train_loss, train_accuracy = train(model, train_loader, optimizer, criterion)
        test_loss, test_accuracy = evaluate(model, test_loader)
        print(f"Epoch [{epoch}/{num_epochs}], Train Loss: {train_loss:.4f}, Train Accuracy: {train_accuracy:.2f}%, Test Loss: {test_loss:.4f} Test Accuracy: {test_accuracy:.2f}%")
        wandb.log({"epoch": epoch, "train_loss": train_loss, "train_accuracy": train_accuracy, "test_loss": test_loss, "test_accuracy": test_accuracy})
        if epoch % checkpoint_every_num_epochs == 0:
            torch.save(model.state_dict(), checkpoint_dir / f'vit-regular-{epoch}-epoch.pth')

    model.load_state_dict(torch.load(checkpoint_dir / f'vit_regular-{num_epochs}-epoch.pth'))
>>>>>>> 16797e9c
    model.eval()

    img, label = test_dataset[0]
    img = img.unsqueeze(0).to(device)

    # Model inference
    model.eval()
    with torch.no_grad():
        logits = model(img)
        probs = F.softmax(logits, dim=-1)
        top_prob, top_class = probs.topk(1, dim=-1)

    print(f"Predicted class: {top_class.item()}, Probability: {top_prob.item():.4f}")<|MERGE_RESOLUTION|>--- conflicted
+++ resolved
@@ -90,7 +90,7 @@
 
 
 class VisionTransformer(nn.Module):
-<<<<<<< HEAD
+
     def __init__(self, img_size=32, patch_size=4, stride=4, in_chans=3, n_classes=10, embed_dim=256, depth=8, n_heads=6,
                  mlp_ratio=4., qkv_bias=True, p=0., attn_p=0.):
         super().__init__()
@@ -105,16 +105,6 @@
                     for _ in range(depth)]
         self.enc_blocks = nn.Sequential(*enc_list)
         self.norm = nn.LayerNorm(embed_dim, eps=1e-5)  # use default eps
-=======
-    def __init__(self, img_size=32, patch_size=4, stride=4, in_chans=3, n_classes=10, embed_dim=256, depth=8, n_heads=6, mlp_ratio=4., qkv_bias=True, p=0., attn_p=0.):
-        super().__init__()
-        self.patch_embed = PatchEmbed(img_size=img_size, patch_size=patch_size, stride=stride, in_chans=in_chans, embed_dim=embed_dim)
-        self.cls_token = nn.Parameter(torch.zeros(1, 1, embed_dim))
-        self.pos_embed = nn.Parameter(torch.zeros(1, 1 + self.patch_embed.n_patches, embed_dim))
-        self.pos_drop = nn.Dropout(p=p)
-        self.blocks = nn.ModuleList([Block(dim=embed_dim, n_heads=n_heads, mlp_ratio=mlp_ratio, qkv_bias=qkv_bias, p=p, attn_p=attn_p) for _ in range(depth)])
-        self.norm = nn.LayerNorm(embed_dim, eps=1e-6)
->>>>>>> 16797e9c
         self.head = nn.Linear(embed_dim, n_classes)
 
     def forward(self, x):
@@ -158,20 +148,13 @@
         _, predicted = torch.max(outputs, 1)
         correct_predictions += (predicted == labels).sum().item()
         total_samples += labels.size(0)
-<<<<<<< HEAD
 
         # Print progress every 10 batches
         if (batch_idx + 1) % 10 == 0:
             print(
                 f"Batch [{batch_idx + 1}/{len(dataloader)}], Loss: {loss.item():.4f}, Accuracy: {100 * correct_predictions / total_samples:.2f}")
 
-=======
-        
-        # Print progress every 10 batches
-        if (batch_idx + 1) % 10 == 0:
-            print(f"Batch [{batch_idx+1}/{len(dataloader)}], Loss: {loss.item():.4f}, Accuracy: {100 * correct_predictions / total_samples:.2f}")
-    
->>>>>>> 16797e9c
+
     epoch_loss = running_loss / len(dataloader.dataset)
     epoch_accuracy = 100 * correct_predictions / total_samples
     print(f"Epoch Loss: {epoch_loss:.4f}, Epoch Accuracy: {epoch_accuracy:.4f}")
@@ -198,7 +181,7 @@
 
             # Print progress every 10 batches
             if (batch_idx + 1) % 10 == 0:
-<<<<<<< HEAD
+
                 print(
                     f"Evaluation Batch [{batch_idx + 1}/{len(dataloader)}], Loss: {loss.item():.4f}, Accuracy: {100 * correct_predictions / total_samples:.2f}")
 
@@ -215,22 +198,12 @@
             if module.bias is not None:
                 init.constant_(module.bias, 0)
 
-=======
-                print(f"Evaluation Batch [{batch_idx+1}/{len(dataloader)}], Loss: {loss.item():.4f}, Accuracy: {100 * correct_predictions / total_samples:.2f}")
->>>>>>> 16797e9c
-
-    eval_loss = running_loss / len(dataloader.dataset)
-    accuracy = 100 * correct_predictions / total_samples
-    print(f"Test Loss: {eval_loss:.4f}, Test Accuracy: {accuracy:.2f}%")
-    return eval_loss, accuracy
-
-<<<<<<< HEAD
-    device = torch.device(
-        "cuda" if torch.cuda.is_available() else "mps" if torch.backends.mps.is_available() else "cpu")
-=======
+
+               
+
 if __name__ == "__main__":
+  
     device = torch.device("cuda" if torch.cuda.is_available() else "mps" if torch.mps.is_available() else "cpu")
->>>>>>> 16797e9c
     print(f"Using device: {device}")
 
     config = {
@@ -240,7 +213,6 @@
             "resize": (32, 32),
             "to tensor": None,
             "normalize": {
-<<<<<<< HEAD
                 "mean": (0.4914, 0.4822, 0.4465),
                 "std": (0.2023, 0.1994, 0.2010)
             }
@@ -280,36 +252,7 @@
         transforms.Resize(config["transforms"]["resize"]),
         transforms.ToTensor(),
         transforms.Normalize(config["transforms"]["normalize"]["mean"], config["transforms"]["normalize"]["std"]),
-=======
-                "mean": (0.5, 0.5, 0.5),
-                "std": (0.5, 0.5, 0.5)
-            }
-        },
-        "batch_size": 64,
-        "num_workers": 8,
-        "img_size": 32,
-        "patch_size": 4,
-        "stride": 3,
-        "n_classes": 10,
-        "embed_dim": 128,
-        "depth": 8,
-        "n_heads": 8,
-        "lr": 1e-3,
-        "betas": (0.9, 0.999),
-        "eps": 1e-8,
-        "weight_decay": 0,
-        "loss_func": nn.CrossEntropyLoss(),
-        "num_epochs": 30,
-        "checkpoint_every_num_epochs": 10,
-    }
-
-    wandb.init(entity="skalka-fil", project="fsk", config=config, name=f"ViT Training from scratch patch={config['patch_size']}, stride={config['stride']}")
-
-    transform = transforms.Compose([
-        transforms.Resize(config["transforms"]["resize"]),
-        transforms.ToTensor(),
-        transforms.Normalize(config["transforms"]["normalize"]["mean"], config["transforms"]["normalize"]["std"])
->>>>>>> 16797e9c
+
     ])
     train_dataset = datasets.CIFAR10(root='./data', train=True, transform=transform_train, download=True)
     test_dataset = datasets.CIFAR10(root='./data', train=False, transform=transform_test, download=True)
@@ -329,10 +272,10 @@
     num_epochs = config["num_epochs"]
     scheduler = torch.optim.lr_scheduler.CosineAnnealingLR(optimizer, num_epochs)
 
-<<<<<<< HEAD
+
     scaler = torch.amp.GradScaler(device=config["device"])
 
-=======
+
     train_loader = DataLoader(train_dataset, batch_size=config["batch_size"], shuffle=True, num_workers=config["num_workers"])
     test_loader = DataLoader(test_dataset, batch_size=config["batch_size"], shuffle=False, num_workers=config["num_workers"])
     model = VisionTransformer(img_size=config["img_size"], patch_size=config["patch_size"], stride=config["stride"], n_classes=config["n_classes"], embed_dim=config["embed_dim"], depth=config["depth"], n_heads=config["n_heads"]).to(device)
@@ -341,13 +284,12 @@
     criterion = config["loss_func"]
 
     num_epochs = config["num_epochs"]
->>>>>>> 16797e9c
+
     checkpoint_every_num_epochs = config["checkpoint_every_num_epochs"]
     checkpoint_dir = Path('checkpoints')
     checkpoint_dir.mkdir(exist_ok=True)
 
     for epoch in range(1, num_epochs + 1):
-<<<<<<< HEAD
         train_loss, train_accuracy = train(model, train_loader, optimizer, criterion, scaler=scaler)
         test_loss, test_accuracy = evaluate(model, test_loader)
         scheduler.step(epoch - 1)
@@ -359,16 +301,7 @@
             torch.save(model.state_dict(), checkpoint_dir / f'vit-regular-{epoch}-epoch.pth')
 
     model.load_state_dict(torch.load(checkpoint_dir / f'vit-regular-{num_epochs}-epoch.pth'))
-=======
-        train_loss, train_accuracy = train(model, train_loader, optimizer, criterion)
-        test_loss, test_accuracy = evaluate(model, test_loader)
-        print(f"Epoch [{epoch}/{num_epochs}], Train Loss: {train_loss:.4f}, Train Accuracy: {train_accuracy:.2f}%, Test Loss: {test_loss:.4f} Test Accuracy: {test_accuracy:.2f}%")
-        wandb.log({"epoch": epoch, "train_loss": train_loss, "train_accuracy": train_accuracy, "test_loss": test_loss, "test_accuracy": test_accuracy})
-        if epoch % checkpoint_every_num_epochs == 0:
-            torch.save(model.state_dict(), checkpoint_dir / f'vit-regular-{epoch}-epoch.pth')
-
-    model.load_state_dict(torch.load(checkpoint_dir / f'vit_regular-{num_epochs}-epoch.pth'))
->>>>>>> 16797e9c
+
     model.eval()
 
     img, label = test_dataset[0]
